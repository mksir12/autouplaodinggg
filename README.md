<div align="center">
<h1 align="center">GG-BOT Upload Assistant & Auto ReUploader</h1>
  <a href="https://gitlab.com/NoobMaster669/gg-bot-upload-assistant">
    <img src="https://i.ibb.co/vsqPhLM/gg-bot-round.png" alt="Logo" width="128">
  </a>
</div>
<br>
<div align="center">
    One size fits all solution for automated torrent uploading
    <br />
    <a href="https://gitlab.com/NoobMaster669/gg-bot-upload-assistant/-/wikis/home">Read Wiki</a>
    ·
    <a href="https://gitlab.com/NoobMaster669/gg-bot-upload-assistant/-/issues/new">Report Bug</a>
    ·
    <a href="https://gitlab.com/NoobMaster669/gg-bot-upload-assistant/-/issues/new">Request Feature</a>
</div>
<br>
<div align="center">
    <a href="https://gitlab.com/NoobMaster669/gg-bot-upload-assistant/-/commits/master"><img alt="pipeline status" src="https://gitlab.com/NoobMaster669/gg-bot-upload-assistant/badges/master/pipeline.svg" /></a>
    <a href="https://gitlab.com/NoobMaster669/gg-bot-upload-assistant/-/releases"><img alt="Latest Release" src="https://gitlab.com/NoobMaster669/gg-bot-upload-assistant/-/badges/release.svg" /></a>
    <a href="https://gitlab.com/NoobMaster669/gg-bot-upload-assistant/-/commits/master"><img alt="coverage report" src="https://gitlab.com/NoobMaster669/gg-bot-upload-assistant/badges/master/coverage.svg" /></a>
    <a href="https://hub.docker.com/r/noobmaster669/gg-bot-uploader/"><img alt="coverage report" src="https://img.shields.io/docker/pulls/noobmaster669/gg-bot-uploader" /></a>
    <a href="https://gitlab.com/NoobMaster669/gg-bot-upload-assistant"><img src="https://img.shields.io/badge/dynamic/json?color=green&logo=gitlab&label=stars&query=%24.star_count&url=https%3A%2F%2Fgitlab.com%2Fapi%2Fv4%2Fprojects%2F32631784"></a>
    <a href="https://codecov.io/gl/NoobMaster669/gg-bot-upload-assistant">
  <img src="https://codecov.io/gl/NoobMaster669/gg-bot-upload-assistant/branch/feature/swarmazon/graph/badge.svg?token=YORMWC9D77"/>
  <a href="https://www.codacy.com/gl/NoobMaster669/gg-bot-upload-assistant/dashboard?utm_source=gitlab.com&amp;utm_medium=referral&amp;utm_content=NoobMaster669/gg-bot-upload-assistant&amp;utm_campaign=Badge_Grade"><img src="https://app.codacy.com/project/badge/Grade/474a4fa3f5b5483bbf464d82afefe7cf"/></a>
</a>
</div>

## Overview:
GG-BOT Upload Assistant is a torrent auto uploader to take the manual work out of uploading. The project is a fork of [XPBot](https://github.com/ryelogheat/xpbot) (huge credits to the original team), which has been modified to work with trackers using different codebases. GG-BOT Upload assistant is intended to be a one size fits all solution for automated torrent uploading.


> Please refer to the readme in `dev` branch to see updated roadmaps and new features.

> If you do not wish to use the docker version of the application, its recommended to checkout and use tags instead of branches for stability reasons.


<div align="center">
    <img src="https://imgs.xkcd.com/comics/standards.png">
</div>

<br>

# Main Features
* Generate, parse and attach Mediainfo or BDInfo to torrent uploads
* Support for Full Disk uploads
* Frame Accurate Screenshots
* Generates, uploads and attach screenshots to torrent description
* Ability to decide the thumbnail size for screenshots in bbcode
* Obtains TMDB/IMDB/MAL ids automatically
* Creates name following proper conventions
* Generate .torrent with pytor or mktorrent
* Uploads to various trackers seamlessly
* Multiple Image Host support
* Packed as a docker container. (No need to install any additional tools)
* Automatically move .torrent and media to specified folders after upload
* Customizable uploader signature for torrent descriptions
* Automatic upload to torrent client: Immediate cross-seeding
* Auto Re-Uploader flavour for uploading gods and tracker owners

<br>

## Supported Platforms And Trackers
<table>
    <tbody>
        <tr style="text-align: center; font-size:20px">
            <td><strong>Platform</strong></td>
            <td><strong>Acronym</strong></td>
            <td><strong>Site Name</strong></td>
        </th>
        <tr style="text-align: center">
            <td rowspan="13"><strong>UNIT3D</strong></td>
            <td><strong>ACM</strong></td>
            <td><strong><a href="https://asiancinema.me">AsianCinema</a></strong></td>
        </tr>
        <tr style="text-align: center">
            <td><strong>ATH</strong></td>
            <td><strong><a href="https://aither.cc">Aither</a></strong></td>
        </tr>
        <tr style="text-align: center">
            <td><strong>BHD</strong></td>
            <td><strong><a href="https://beyond-hd.me">Beyond-HD</a></strong></td>
        </tr>
        <tr style="text-align: center">
            <td><strong>BLU</strong></td>
            <td><strong><a href="https://blutopia.xyz">Blutopia</a></strong></td>
        </tr>
        <tr style="text-align: center">
            <td><strong>R4E</strong></td>
            <td><strong><a href="https://racing4everyone.eu">Racing4Everyone</a></strong></td>
        </tr>
        <tr style="text-align: center">
            <td><strong>Ntelogo</strong></td>
            <td><strong><a href="https://ntelogo.org">Ntelogo</a></strong></td>
        </tr>
        <tr style="text-align: center">
            <td><strong>DT</strong></td>
            <td><strong><a href="https://desitorrents.rocks/">DesiTorrents</a></strong></td>
        </tr>
        <tr style="text-align: center">
            <td><strong>STT</strong></td>
            <td><strong><a href="https://skipthetrailers.xyz/">SkipTheTrailers</a></strong></td>
        </tr>
        <tr style="text-align: center">
            <td><strong>STC</strong></td>
            <td><strong><a href="https://skipthecommericals.xyz/">SkipTheCommericals</a></strong></td>
        </tr>
        <tr style="text-align: center">
            <td><strong>RF</strong></td>
            <td><strong><a href="https://reelflix.xyz/">ReelFliX</a></strong></td>
        </tr>
        <tr style="text-align: center">
            <td><strong>LST</strong></td>
            <td><strong><a href="https://lst.gg">LST</a></strong></td>
        </tr>
        <tr style="text-align: center">
            <td><strong>TDC</strong></td>
            <td><strong><a href="https://thedarkcommunity.cc/">TheDarkCommunity</a></strong></td>
        </tr>
        <tr style="text-align: center">
            <td><strong>TELLY</strong></td>
            <td><strong><a href="https://telly.wtf">Telly</a></strong></td>
        </tr>
        <tr style="text-align: center">
            <td rowspan="1"><strong>XBTIT</strong></td>
            <td><strong>TSP</strong></td>
            <td><strong><a href="https://thesceneplace.com/">TheScenePlace</a></strong></td>
        </tr>
        <tr style="text-align: center">
            <td rowspan="1"><strong>Swarmazon</strong></td>
            <td><strong>SZN</strong></td>
            <td><strong><a href="https://swarmazon.club/">Swarmazon</a></strong></td>
        </tr>
        <tr style="text-align: center">
            <td><strong>TBDev</strong></td>
            <td><strong>SPD</strong></td>
            <td><strong><a href="https://speedapp.io/">SpeedApp</a></strong></td>
        </tr>
        <tr style="text-align: center">
            <td><strong>TorrentDB</strong></td>
            <td><strong>TDB</strong></td>
            <td><strong><a href="https://torrentdb.net/">TorrentDB</a></strong></td>
        </tr>
        <tr style="text-align: center">
            <td><strong>BIT-HDTV</strong></td>
            <td><strong>BHDTV</strong></td>
            <td><strong><a href="https://www.bit-hdtv.com">BIT-HDTV</a></strong></td>
        </tr>
        <tr style="text-align: center">
            <td rowspan="4"><strong>Gazelle</strong></td>
            <td><strong>NBL</strong></td>
            <td><strong><a href="https://nebulance.io">Nebulance</a></strong></td>
        </tr>
        <tr style="text-align: center">
            <td><strong>ANT</strong></td>
            <td><strong><a href="https://anthelion.me">Anthelion</a></strong></td>
        </tr>
        <tr style="text-align: center">
            <td><strong>PTP</strong></td>
            <td><strong><a href="https://passthepopcorn.me">PassThePopcorn</a></strong></td>
        </tr>
        <tr style="text-align: center">
            <td><strong>GPW</strong></td>
            <td><strong><a href="https://greatposterwall.com">GreatPosterWall</a></strong></td>
        </tr>
    </tbody>
</table>

## Supported image Hosts
<table>
    <tbody>
        <tr style="text-align: center; font-size:20px">
            <td><strong>#</strong></td>
            <td><strong>Image Host</strong></td>
        </tr>
        <tr>
            <td>1</td>
            <td>imgbox</td>
        </tr>
        <tr>
            <td>2</td>
            <td>imgbb</td>
        </tr>
        <tr>
            <td>3</td>
            <td>freeimage</td>
        </tr>
        <tr>
            <td>4</td>
            <td>ptpimg</td>
        </tr>
        <tr>
            <td>5</td>
            <td>imgfi</td>
        </tr>
        <tr>
            <td>6</td>
            <td>imgur</td>
        </tr>
        <tr>
            <td>7</td>
            <td>snappie</td>
        </tr>
        <tr>
            <td>8</td>
            <td>pixhost</td>
        </tr>
        <tr>
            <td>9</td>
            <td>lensdump</td>
        </tr>
    </tbody>
</table>

<br>

<!-- Basic setup -->
# Basic setup for Upload Assistant

## Docker (recommended):
1. Create new folder / dir [`mkdir GGBotUploader && cd GGBotUploader`]
2. Download `samples/assistant/config.env` to the newly created folder (`GGBotUploader`)
3. Fill out the required values in `config.env`
5. Run GG-Bot-Uploader using docker run command below. (For more samples refer to Wiki [Docker Run Command Examples](https://gitlab.com/gg-bot/gg-bot-uploader/-/wikis/Docker-Run-Command-Examples))
```
docker run --rm -it \
    -v <PATH_TO_YOUR_MEDIA>:/data \
    --env-file config.env \
    noobmaster669/gg-bot-uploader -t ATH TSP -p "/data/<YOUR_FILE_FOLDER>"
```
> See [DockerHub](https://hub.docker.com/r/noobmaster669/gg-bot-uploader/tags) for various tags
<br />

## Bare Metal / VM:
1. Clone this repository `git clone https://gitlab.com/NoobMaster669/gg-bot-upload-assistant.git`
> It is recommended to checkout a tag and use it instead of using as the master branch, as there is a possibility for master branch to have bug / error / conflicts during merges.<br>
> Checkout a tag using the command `git checkout tags/<TAG>`
2. Checkout a release tag/version that you wish to use `git checkout tags/2.0`
3. Install necessary packages ```pip install -r requirements/requirements.txt```
4. Grand execute permission for user. `chmod u+x auto_upload.py`
5. Copy `config.env` from `samples/assistant` folder to cloned project root.
6. Fill out the required values in `config.env`
> Ensure that you have optional dependencies installed. <br>
> - [MediaInfo](https://mediaarea.net/en/MediaInfo/Download/Ubuntu)
> - [FFmpeg](https://ffmpeg.org/download.html)
> - unrar
> - [mktorrent](https://github.com/pobrn/mktorrent): Use --use_mktorrent flag. (Create .torrent using mktorrent instead of torf)
7. Run the script using [Python3](https://www.python.org/downloads/) (If you're having issues or torf isn't installing, try python3.9)
> Run command template ```python3 auto_upload.py -t <TRACKERS> -p "<FILE_OR_FOLDER_TO_BE_UPLOADED>" [OPTIONAL ARGUMENTS 1] [OPTIONAL ARGUMENTS 2...]```
> Please see Bare Metal Installation and Upgrade Wiki for details instructions.

<br>

## Windows Setup (Upload Assistant):
> In Windows, it's recommended to use [Anaconda Distribution](https://www.anaconda.com/products/distribution) to create
> python environment and install packages.

> If you are not using anaconda, make sure to install the latest version
> of [Microsoft C++ Build Tools](https://visualstudio.microsoft.com/visual-cpp-build-tools/). This is required for `python-Levenshtein` package.
> Skip to Step 4 if you are not using conda.
1. Create a new conda environment with Python 3.8.16.
2. Activate the newly created environment
```commandline
activate gg-bot
```
3. Install `python-levenshtein` using conda.
```commandline
conda install python-levenshtein
```
4. Clone this repository git clone https://gitlab.com/NoobMaster669/gg-bot-upload-assistant.git
>It is recommended to check out a tag and use it instead of using as the master branch, as there is a possibility for master branch to have bug / error / conflicts during merges.
Checkout a tag using the command `git checkout tags/<TAG>`
5. Checkout a release `tag/version` that you wish to use `git checkout tags/2.0`
6. Install GG-BOT python packages.
```commandline
pip install -r requirements/requirements.txt
```
7. Copy `config.env` from `samples/assistant` folder to cloned project root.
8. Fill out the required values in `config.env`
> NOTE: Disable `readable_temp_data` when working in windows <br>
> Set `readable_temp_data=False` in `config.env`
<br />

**Things to note:**
1. We use TMDb and IMDb for all things media related (Title, Year, External IDs, etc)
2. If you provide the IMDB ID via ```-imdb```, you must include the 'tt' that precedes the numerical ID
3. When providing multiple database (TMDB, IMDB, TVMAZE ) ids via optional arguments, uploader uses the ids with priority **`IMDB > TMDB > TVMAZE > TVDB`**
4. Full Disk uploads are supported ONLY in FAT version of the docker images. Look for image tags in the format **`:FullDisk-{TAG}`**
5. When running in windows, ensure that `readable_temp_data` is set to `False` (disabled).

<br>

**Known Issues / Limitations:** (See RoadMap for release plans)
1. Docker volume mounts in debian host system results in permission error in docker container. (No Proper Fix Available)
    * **Workaround**: Torrent file can be created in debian host os by using mktorrent. Use argument `--use_mktorrent or -mkt`
2. No support for Bluray distributors and Bluray disc regions
3. No official support for Blurays in .iso format
4. No support for 3D Bluray discs
5. Cannot pass `tmdb`, `imdb`, `tvmaze` and `mal` ids as command line arguments when running in `batch` mode.

<br>

# Roadmap
### v3.0.8
- [ ] Add Support for new platforms:
    - [ ] TorrentLeech
- [ ] EPIC: GG-Bot Visor for reports and failure recoveries
- [ ] Issue#79: Not able to cross-seed rared releases
- [ ] Issue#93: Bit-hdtv doesn't allow ptpimg screenshots
- [ ] Issue#96: DVD Remux not supported
- [ ] Issue#97: PTP uploads fail if no tags in IMDB
<<<<<<< HEAD
- [X] Issue#118: GPW upload failures
=======
- [X] Issue#114: Not detecting Opus audio codec
- [X] Issue#116: Error on image upload: json KeyError: 'url_viewer'

>>>>>>> d830beca

### v3.0.9
- [ ] Improved TMDB metadata search Phase 3
- [ ] Support for encrypted values from config
- [ ] Add support for adding primary language to title
- [ ] Use new search API for ANT

### Backlogs
- [ ] EPIC: GGBOT Metadata Aggregator
- [ ] EPIC: GGBOT P2P Network Relay
- [ ] EPIC: Migrate GG-BOT Runtime to work with GG-BOT Auto ReUploader
- [ ] EPIC: Refactor GG-BOT Admin to handle GG-BOT Auto ReUploader
- [ ] Better MAL id detection
- [ ] Ability to reuse already existing torrents.
- [ ] Improved Full Disk Support
    - [ ] Support for Bluray Distributors
    - [ ] Detect Bluray disk region automatically
- [ ] Support for communicating with torrent clients
    - [ ] Deluge
    - [ ] Transmission
- [ ] Add support for bitorrent v2 and v2 hybrid torrents
- [ ] Add Support for new platforms
    - [ ] MoreThanTV
    - [ ] DanishBytes
    - [ ] RetroFlix
    - [ ] PirateTheNet
- [ ] Add support for DVDs

<br>

# Change Log
## **3.0.6**
    New Trackers
        * TheDarkCommunity

    New Features
        * Support for Anamorphic videos and screenshots in display resolution

    Bug Fixes
        * Fixed an issue where release groups was not identified for AV1 releases
        * Issue#67: Torf fails due to invalid characters in torrent title
        * Issue#92: Reuploader has issues with folders starting with [ ]

<br>

## **3.0.5**
    New Features
        * Support for DVD and HD-DVD PTP uploads
        * Support for custom upload tags from argument
        * Skipping upload of banned groups

    Bug Fixes
        * Issue#80: DDH releases are not identified and is marked as no group
        * Issue#84: Multi tag added to release with unknown audio
        * Issue#86: Application crash if srrdb api call fails
        * Issue#87: reuploading ptpimg and imgbox screens when uploading to gpw
        * Issue#90: Certain remuxes identified as full discs

<br>

## **3.0.4**
    New Trackers (Only for Upload Assistant)
        * PassThePopcorn
        * GreatPosterWall

    New Image Hosts
        * Lensdump

    New Features
        * Get movie/tv youtube trailers
        * Support for providing external tracker templates
        * Updated banned groups for BLU
        * New dry run mode to test uploader without uploading payload to trackers
        * Support for tagging `Multi` audio releases for DT
        * Support for tagging `Dual-Audio` for BLU and ATH

    Underhood Changes
        * JSONSchema for template validations
        * Introduced new 2FA module
        * Support for detecting and identifying subtitle information.
        * Visor server module (ALPHA) (ReUploader)

    Bug Fixes
        * Issue#41: Incorrect channel count detected
        * Issue#42: Support for Dual Audio Detection
        * Issue#82: Thumbnail for BHD screenshots

<br>

## **3.0.3**
    New Image Hosts
        * Pixhost

    New Features
        * Support for IMDB api
        * Improved TMDB metadata search Phase 2
        * Accept TVDB id from runtime argument
        * Updated source for lst
        * Restored tracker: Telly

    Bug Fixes
        * Issue#77: NOGROUP identified as group when title has spaces instead of dot

<br>

## **3.0.2**
    Bug Fixes
        * Issue#70: Support SDTV uploads to TDB
        * Issue#71: Unable to upload to PTPImg

<br>

## **3.0.1**
    New Trackers
        * 3Evils
        * LST

    New Features
        * Added support for tag generation and use for tracker uploads

    Bug Fixes
        * Fixing the broken reuploader in v3.0
        * Issue#52: ANT upload does not detect/set Atmos or other parameters
        * Issue#69: Release group not identified when uploading movie folders

<br>

## **3.0**
    New Trackers
        * Swarmazon

    New Features
        * Open Source GG-BOT Uploaders
        * Hybrid Mapping v2
        * GG-BOT Auto ReUploader
        * Auto ReUploader: Dynamic Tracker Selection
        * Auto ReUploader: Caching
            * Mongo DB
        * Auto ReUploader: Bug Fixes and Testing Phase 1
        * Auto ReUploader: Bug Fixes and Testing Phase 2
        * Removed discord webhook and notifications
        * Accept MAL id as user argument
        * Human readable sub folder for temporary data
        * Ability to force add multiple files in movie dot torrent
        * Support for 32MB piece size for torrents larger than 64 GB (mktorrent only)

    Underhood Changes
        * Improved dupe check - Phase 1
        * Improved TMDB metadata search Phase 1
        * Improved screenshots url management
        * Code cleanup for better code quality
        * Codecov and Codacy integrations
        * More unit tests for stability and reduced bugs
        * Improved tests coverage

    Bug Fixes
        * Issue#18: Invalid name for BHDTV uploads
        * Issue#32: Atmos not detected if not present in file name
        * Issue#37: Automatic cross-seeding not working
        * Issue#39: Info log says translation needed even when disabled
        * Issue#40: False positive DV detection
        * Issue#47: TDB uploads fails from auto-reuploader
        * Issue#51: Setting DV as release group instead of NOGROUP
        * Issue#61: TVMaze ID argument overridden when no result returned

<br>

## **2.0.7**
    Removed Trackers
        * Telly - ShutDown

    New Features
        * Ability to resume / reuse assets from previous uploads
        * Improved watch folder movement during post-processing
        * Support for immediate corss-seeding to torrent clients
        * Support for communicating with torrent clients [ immediate-cross-seeding ]
            * Qbittorrent
            * Rutorrent
        * Migrated torrent client feature from v3.0 alpha version

    Underhood Changes
        * Refactored dupe check logic
        * Refactored screenshots and image upload logic
        * Add unit tests to existing code
        * Add unit tests to the cicd pipeline
        * Refactored cicd for better performance and faster builds
        * Introded pre-built base images for cicd improvements

    Bug Fixes
        * Issue#10: Prevent unnecessary folders from being added in movie uploads
        * Issue#12: 4K WEB-DLs video codec are named as HEVC instead of H.265
        * Issue#33: Dupe check error when dealing with DV HDR release
        * Issue#34: Cross-Seeding uploading torrents for failed uploads
        * Issue#35: HEVC codec being used for web releases
        * Issue#36: Broken screenshots after new UNIT3D update
        * Issue:38: Cross-seeding error with multiple trackers

<br>

## **2.0.6**
    New Trackers
        * Anthelion
        * ReelFlix

    New Features
        * Refactoring code in anticipation to v3.0 release
        * Improved dupe check with HDR Support
        * Improved dupe check with support for REPACKS and PROPER
        * Dynamic piece size calculation for mktorrent
        * Implemented a Skip Screenshots feature

    Bug Fixes
        * Issue#25: Unhashable list error when uploading tv shows
        * Issue#26: NBL dupe check issue
        * Issue#28: 720p contents being tagged as SD for UNIT3D trackers
        * Issue#30: Application crash while making TMDB API Call
        * Issue#31: Uploads to BIT-HDTV failing

<br>

## **2.0.5**
    New Trackers
        * SkipTheTrailers

    New Features
        * Support for default trackers
        * Ability to upload to all available trackers (USE WITH CAUTION)
        * Improved TMDB search results filtering

    Bug Fixes
        * Issue#19: Multiple episode naming bug fixed
        * Issue#20: Uploader crash when handling complete packs from tracker
        * Issue#23: IMDB Id cannot be obtained from TVMaze

<br>

## **2.0.4**

    New Trackers
        * BIT-HDTV
        * Nebulance

    New Image Hosts
        * Snappie

    New Features
        * Added new bugs to be fixed :p
        * Support for TVMaze and a database for TV Shows
        * Improved key translations and mapping for tracker specific jobs
        * Support for screenshots without thumbnail size limit
        * New Hybrid Mapping for tracker SkipTheCommercials
        * Added support for more streaming services

    Bug Fixes
        * Issue#9: Multiple dupe prompt being asked bug fixed
        * Issue#11: DTS-X audio codec naming error bug fixed
        * Issue#14: BHDTV <3 symbol missing bug fixed
        * Issue#15: HLG not detected from file name bug fixed

<br>

## **2.0.3**

    New Image Hosts
        * Imgur

    Bug Fixes
        * ptp image uploads not working bug fix

<br>

## **2.0.2**

    New Trackers
        * TorrentDB

    New Features
        * Support for custom messages / descriptions during upload
        * Support for custom upload signatures for regular uploaders

    Bug Fixes
        * SpeedApp screenshots missing bug fixed

<br>

## **2.0.1**

    New Trackers
        * SkipTheCommercials

    New Image Hosts
        * Imgfi

    Underhood changes
        * Improved batch processing
        * Refactor tracker acronyms and api keys to config file

<br>

## **2.0**

    New Trackers
        * SpeedApp
        * UHD-Heaven

    Underhood changes
        * Performance Optimizations
        * Platform based site tagging
        * Improved argument description and help
        * Dynamic media summary based on the extracted metadata
        * Frame accurate screenshots
        * Environment file key validations
        * Code refactor
        * Masking sensitive data in log file
        * Various steps added to reduce the coupling with UNIT3D codebase

    New Features
        * Hybrid category mapping [See Site-Templates Wiki]
        * Support for Blu-ray Full Disc uploads [fat image required]
        * Ability to choose playlist manually for full disk uploads
        * Improved BDInfo parsing
        * Extended BluRay regions list as configurable json
        * Debug mode for detailed analysis
        * Extended Scene Groups list as configurable json
        * Extended Streaming Services list as configurable json
        * Audio Codec list as configurable json
        * Extended audio codec list for full disk codecs
        * TSP internal uploads
        * Move dot torrents based on type after upload
        * Feature merges from XPBot
            * Improved dupe check
            * Improved screenshot upload process
            * Added support for ptpimg
            * Removed support for imgyukle

    Bug Fixes
        * No dupe message not being shown in certain cases
        * Invalid PA streaming service tagging
        * PQ10, HLG and WCG HDR Formats not being detected
        * TSP dupe check for web sourced contents

<br>

##  **1.1**
    New Trackers
        * DesiTorrents
    New Features
        * No spoiler screenshot feature
        * CICD pipeline optimizations
        * Default screenshots count changes
        * Strip text feature for torrent dupe checks
    Bug Fixes
        * Full season tv-show upload bug fix
        * Updated tag naming bug fix

<br>

##  **1.0.1**
    Bug Fixes
        * Updated naming conventions for HDR, Atmos Audio, and BluRay source

<br>

##  **1.0**
    New Features
        * Initial Release
        * Added docker images for aarch64 and armhf OS Architectures
        * CICD Pipeline Changes
        * Updated Templates
        * Support for Xbtit Platform with custom API
        * Screenshot thumbnail feature

<br>

# Wiki
### [Video usage examples](https://gitlab.com/NoobMaster669/gg-bot-upload-assistant/-/wikis/Usage:-Video-Examples)
### [Arguments and User Inputs](https://gitlab.com/NoobMaster669/gg-bot-upload-assistant/-/wikis/Arguments-and-User-Inputs)
### [Environment Configuration File (config.env breakdown)](https://gitlab.com/NoobMaster669/gg-bot-upload-assistant/-/wikis/Environment-Configuration-File)
### [/site_templates/*.json guide](https://gitlab.com/NoobMaster669/gg-bot-upload-assistant/-/wikis/Tracker-Templates)
### [Automatic re-uploading (autodl)](https://gitlab.com/NoobMaster669/gg-bot-upload-assistant/-/wikis/autodl-irssi-automatic-re-uploading)
### [Docker: Run Command Examples](https://gitlab.com/NoobMaster669/gg-bot-upload-assistant/-/wikis/Docker-Run-Command-Examples)
### [Docker: Noob Friendly Setup Guide](https://gitlab.com/NoobMaster669/gg-bot-upload-assistant/-/wikis/Noob-Friendly-Setup-Guide)
### [Support For New Trackers](https://gitlab.com/NoobMaster669/gg-bot-upload-assistant/-/wikis/Support-For-New-Trackers)
<br><|MERGE_RESOLUTION|>--- conflicted
+++ resolved
@@ -310,13 +310,9 @@
 - [ ] Issue#93: Bit-hdtv doesn't allow ptpimg screenshots
 - [ ] Issue#96: DVD Remux not supported
 - [ ] Issue#97: PTP uploads fail if no tags in IMDB
-<<<<<<< HEAD
-- [X] Issue#118: GPW upload failures
-=======
 - [X] Issue#114: Not detecting Opus audio codec
 - [X] Issue#116: Error on image upload: json KeyError: 'url_viewer'
 
->>>>>>> d830beca
 
 ### v3.0.9
 - [ ] Improved TMDB metadata search Phase 3
