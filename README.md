<div align="center">
<h1 align="center">GG-BOT Upload Assistant & Auto ReUploader</h1>
  <a href="https://gitlab.com/NoobMaster669/gg-bot-upload-assistant">
    <img src="https://i.ibb.co/vsqPhLM/gg-bot-round.png" alt="Logo" width="128">
  </a>
</div>
<br>
<div align="center">
    One size fits all solution for automated torrent uploading
    <br />
    <a href="https://gitlab.com/NoobMaster669/gg-bot-upload-assistant/-/wikis/home">Read Wiki</a>
    ·
    <a href="https://gitlab.com/NoobMaster669/gg-bot-upload-assistant/-/issues/new">Report Bug</a>
    ·
    <a href="https://gitlab.com/NoobMaster669/gg-bot-upload-assistant/-/issues/new">Request Feature</a>
</div>
<br>
<div align="center">
    <a href="https://gitlab.com/NoobMaster669/gg-bot-upload-assistant/-/commits/master"><img alt="pipeline status" src="https://gitlab.com/NoobMaster669/gg-bot-upload-assistant/badges/master/pipeline.svg" /></a>
    <a href="https://gitlab.com/NoobMaster669/gg-bot-upload-assistant/-/releases"><img alt="Latest Release" src="https://gitlab.com/NoobMaster669/gg-bot-upload-assistant/-/badges/release.svg" /></a>
    <a href="https://gitlab.com/NoobMaster669/gg-bot-upload-assistant/-/commits/master"><img alt="coverage report" src="https://gitlab.com/NoobMaster669/gg-bot-upload-assistant/badges/master/coverage.svg" /></a>
    <a href="https://hub.docker.com/r/noobmaster669/gg-bot-uploader/"><img alt="coverage report" src="https://img.shields.io/docker/pulls/noobmaster669/gg-bot-uploader" /></a>
    <a href="https://gitlab.com/NoobMaster669/gg-bot-upload-assistant"><img src="https://img.shields.io/badge/dynamic/json?color=green&logo=gitlab&label=stars&query=%24.star_count&url=https%3A%2F%2Fgitlab.com%2Fapi%2Fv4%2Fprojects%2F32631784"></a>
    <a href="https://codecov.io/gl/NoobMaster669/gg-bot-upload-assistant">
  <img src="https://codecov.io/gl/NoobMaster669/gg-bot-upload-assistant/branch/feature/swarmazon/graph/badge.svg?token=YORMWC9D77"/>
  <a href="https://www.codacy.com/gl/NoobMaster669/gg-bot-upload-assistant/dashboard?utm_source=gitlab.com&amp;utm_medium=referral&amp;utm_content=NoobMaster669/gg-bot-upload-assistant&amp;utm_campaign=Badge_Grade"><img src="https://app.codacy.com/project/badge/Grade/474a4fa3f5b5483bbf464d82afefe7cf"/></a>
</a>
</div>

## Overview:
GG-BOT Upload Assistant is a torrent auto uploader to take the manual work out of uploading. The project is a fork of [XPBot](https://github.com/ryelogheat/xpbot) (huge credits to the original team), which has been modified to work with trackers using different codebases. GG-BOT Upload assistant is intended to be a one size fits all solution for automated torrent uploading.


> Please refer to the readme in `dev` branch to see updated roadmaps and new features.

> If you do not wish to use the docker version of the application, its recommended to checkout and use tags instead of branches for stability reasons.


<div align="center">
    <img src="https://imgs.xkcd.com/comics/standards.png">
</div>

<br>

# Main Features
* Generate, parse and attach Mediainfo or BDInfo to torrent uploads
* Support for Full Disk uploads
* Frame Accurate Screenshots
* Generates, uploads and attach screenshots to torrent description
* Ability to decide the thumbnail size for screenshots in bbcode
* Obtains TMDB/IMDB/MAL ids automatically
* Creates name following proper conventions
* Generate .torrent with pytor or mktorrent
* Uploads to various trackers seamlessly
* Multiple Image Host support
* Packed as a docker container. (No need to install any additional tools)
* Automatically move .torrent and media to specified folders after upload
* Customizable uploader signature for torrent descriptions
* Automatic upload to torrent client: Immediate cross-seeding
* Auto Re-Uploader flavour for uploading gods

<br>

## Supported Platforms And Trackers
<table>
    <tbody>
        <tr style="text-align: center; font-size:20px">
            <td><strong>Platform</strong></td>
            <td><strong>Acronym</strong></td>
            <td><strong>Site Name</strong></td>
        </th>
        <tr style="text-align: center">
            <td rowspan="10"><strong>UNIT3D</strong></td>
            <td><strong>ACM</strong></td>
            <td><strong><a href="https://asiancinema.me">AsianCinema</a></strong></td>
        </tr>
        <tr style="text-align: center">
            <td><strong>ATH</strong></td>
            <td><strong><a href="https://aither.cc">Aither</a></strong></td>
        </tr>
        <tr style="text-align: center">
            <td><strong>BHD</strong></td>
            <td><strong><a href="https://beyond-hd.me">Beyond-HD</a></strong></td>
        </tr>
        <tr style="text-align: center">
            <td><strong>BLU</strong></td>
            <td><strong><a href="https://blutopia.xyz">Blutopia</a></strong></td>
        </tr>
        <tr style="text-align: center">
            <td><strong>R4E</strong></td>
            <td><strong><a href="https://racing4everyone.eu">Racing4Everyone</a></strong></td>
        </tr>
        <tr style="text-align: center">
            <td><strong>Ntelogo</strong></td>
            <td><strong><a href="https://ntelogo.org">Ntelogo</a></strong></td>
        </tr>
        <tr style="text-align: center">
            <td><strong>DT</strong></td>
            <td><strong><a href="https://desitorrents.rocks/">DesiTorrents</a></strong></td>
        </tr>
        <tr style="text-align: center">
            <td><strong>STT</strong></td>
            <td><strong><a href="https://skipthetrailers.xyz/">SkipTheTrailers</a></strong></td>
        </tr>
        <tr style="text-align: center">
            <td><strong>STC</strong></td>
            <td><strong><a href="https://skipthecommericals.xyz/">SkipTheCommericals</a></strong></td>
        </tr>
        <tr style="text-align: center">
            <td><strong>RF</strong></td>
            <td><strong><a href="https://reelflix.xyz/">ReelFliX</a></strong></td>
        </tr>
        <tr style="text-align: center">
            <td rowspan="1"><strong>XBTIT</strong></td>
            <td><strong>TSP</strong></td>
            <td><strong><a href="https://thesceneplace.com/">TheScenePlace</a></strong></td>
        </tr>
        <tr style="text-align: center">
            <td rowspan="1"><strong>Swarmazon</strong></td>
            <td><strong>SZN</strong></td>
            <td><strong><a href="https://swarmazon.club/">Swarmazon</a></strong></td>
        </tr>
        <tr style="text-align: center">
            <td><strong>TBDev</strong></td>
            <td><strong>SPD</strong></td>
            <td><strong><a href="https://speedapp.io/">SpeedApp</a></strong></td>
        </tr>
        <tr style="text-align: center">
            <td><strong>TorrentDB</strong></td>
            <td><strong>TDB</strong></td>
            <td><strong><a href="https://torrentdb.net/">TorrentDB</a></strong></td>
        </tr>
        <tr style="text-align: center">
            <td><strong>BIT-HDTV</strong></td>
            <td><strong>BHDTV</strong></td>
            <td><strong><a href="https://www.bit-hdtv.com">BIT-HDTV</a></strong></td>
        </tr>
        <tr style="text-align: center">
            <td rowspan="2"><strong>Gazelle</strong></td>
            <td><strong>NBL</strong></td>
            <td><strong><a href="https://nebulance.io">Nebulance</a></strong></td>
        </tr>
        <tr style="text-align: center">
            <td><strong>ANT</strong></td>
            <td><strong><a href="https://anthelion.me">Anthelion</a></strong></td>
        </tr>
    </tbody>
</table>

## Supported image Hosts
<table>
    <tbody>
        <tr style="text-align: center; font-size:20px">
            <td><strong>#</strong></td>
            <td><strong>Image Host</strong></td>
        </tr>
        <tr>
            <td>1</td>
            <td>imgbox</td>
        </tr>
        <tr>
            <td>2</td>
            <td>imgbb</td>
        </tr>
        <tr>
            <td>3</td>
            <td>freeimage</td>
        </tr>
        <tr>
            <td>4</td>
            <td>ptpimg</td>
        </tr>
        <tr>
            <td>5</td>
            <td>imgfi</td>
        </tr>
        <tr>
            <td>6</td>
            <td>imgur</td>
        </tr>
        <tr>
            <td>7</td>
            <td>snappie</td>
        </tr>
    </tbody>
</table>

<br>

<!-- Basic setup -->
# Basic setup for Upload Assistant
## Bare Metal / VM:
1. Clone this repository `git clone https://gitlab.com/NoobMaster669/gg-bot-upload-assistant.git`
> It is recommended to checkout a tag and use it instead of using as the master branch, as there is a possibility for master branch to have bug / error / conflicts during merges.<br>
> Checkout a tag using the command `git checkout tags/<TAG>`
2. Checkout a release tag/version that you wish to use `git checkout tags/2.0`
2. Install necessary packages ```pip install -r requirements.txt```
3. Grand execute permission for user. `chmod u+x auto_upload.py`
4. Copy `config.env` from `samples/assistant` folder to cloned project root.
5. Fill out the required values in `config.env`
> Ensure that you have optional dependencies installed. <br>
> - [MediaInfo](https://mediaarea.net/en/MediaInfo/Download/Ubuntu)
> - [FFmpeg](https://ffmpeg.org/download.html)
> - [unrar]
> - [mktorrent](https://github.com/pobrn/mktorrent): Use --use_mktorrent flag. (Create .torrent using mktorrent instead of torf)
6. Run the script using [Python3](https://www.python.org/downloads/) (If you're having issues or torf isn't installing, try python3.9)
> Run command template ```python3 auto_upload.py -t <TRACKERS> -p "<FILE_OR_FOLDER_TO_BE_UPLOADED>" [OPTIONAL ARGUMENTS 1] [OPTIONAL ARGUMENTS 2...]``
> Please see Bare Metal Installation and Upgrade Wiki for details instructions.

<br>

## Docker (recommended):
1. Create new folder / dir [`mkdir GGBotUploader && cd GGBotUploader`]
2. Download `samples/assistant/config.env` to the newly created folder (`GGBotUploader`)
3. Fill out the required values in `config.env`
5. Run GG-Bot-Uploader using docker run command below. (For more samples refer to Wiki [Docker Run Command Examples](https://gitlab.com/gg-bot/gg-bot-uploader/-/wikis/Docker-Run-Command-Examples))
```
docker run --rm -it \
    -v <PATH_TO_YOUR_MEDIA>:/data \
    --env-file config.env \
    noobmaster669/gg-bot-uploader -t ATH TSP -p "/data/<YOUR_FILE_FOLDER>"
```
> See [DockerHub](https://hub.docker.com/r/noobmaster669/gg-bot-uploader/tags) for various tags

<br />

**Things to note:**
1. We use TMDB API for all things media related (Title, Year, External IDs, etc)
2. If you provide the IMDB ID via ```-imdb```, you must include the 'tt' that precedes the numerical ID
3. When providing multiple database (TMDB, IMDB, TVMAZE ) ids via optional arguments, uploader uses the ids with priority **`IMDB > TMDB > TVMAZE`**
4. Full Disk uploads are supported ONLY in FAT version of the docker images. Look for image tags in the format **`:FullDisk-{TAG}`**

<br>

**Known Issues / Limitations:** (See RoadMap for release plans)
1. Docker volume mounts in debian host system results in permission error in docker container. (No Proper Fix Available)
    * **Workaround**: Torrent file can be created in debian host os by using mktorrent. Use argument `--use_mktorrent or -mkt`
2. No support for Bluray distributors and Bluray disc regions
3. No official support for Blurays in .iso format
4. No support for 3D Bluray discs

<br>

# Roadmap
### v3.0.1
- [ ] Improved TMDB metadata search Phase 2
- [ ] EPIC: GG-Bot Visor for reports and failure recoveries
- [ ] Ability to reuse already existing torrents.
- [ ] Add support for anonymous uploads to BHDTV
- [ ] Support for Dual Audio Detection
- [ ] Better MAL id detection

### Backlogs
- [ ] EPIC: Migrate GG-BOT Runtime to work with GG-BOT Auto ReUploader
- [ ] EPIC: Refactor GG-BOT Admin to handle GG-BOT Auto ReUploader
- [ ] Improved Full Disk Support
    - [ ] Support for Bluray Distributors
    - [ ] Detect Bluray disk region automatically
- [ ] Support for communicating with torrent clients
    - [ ] Deluge
    - [ ] Transmission
- [ ] Add support for bitorrent v2 and v2 hybrid torrents
- [ ] Add Support for new platforms
    - [ ] Anasch
    - [ ] MoreThanTV
    - [ ] GreatPosterWall
- [ ] Add support for DVDs

<br>

# Change Log


## **3.0 UNRELEASED SUBJECTED TO CHANGE**
    New Trackers
        * Swarmazon

    New Features
        * Open Source GG-BOT Uploaders
        * Hybrid Mapping v2
        * GG-BOT Auto ReUploader
        * Auto ReUploader: Dynamic Tracker Selection
        * Auto ReUploader: Caching
            * Mongo DB
        * Auto ReUploader: Bug Fixes and Testing Phase 1
        * Auto ReUploader: Bug Fixes and Testing Phase 2
        * Removed discord webhook and notifications
        * Accept MAL id as user argument
        * Human readable sub folder for temporary data
        * Ability to force add multiple files in movie dot torrent
        * Support for 32MB piece size for torrents larger than 64 GB (mktorrent only)

    Underhood Changes
        * Improved dupe check - Phase 1
        * Improved TMDB metadata search Phase 1
        * Improved screenshots url management
        * Code cleanup for better code quality
        * Codecov and Codacy integrations
        * More unit tests for stability and reduced bugs
        * Improved tests coverage

    Bug Fixes
        * Issue#18: Invalid name for BHDTV uploads
        * Issue#32: Atmos not detected if not present in file name
        * Issue#37: Automatic cross-seeding not working
        * Issue#39: Info log says translation needed even when disabled
        * Issue#40: False positive DV detection
        * Issue:47: TDB uploads fails from auto-reuploader
        * Issue:51: Setting DV as release group instead of NOGROUP
        * Issue:61: TVMaze ID argument overridden when no result returned

<br>

## **2.0.7**
    Removed Trackers
        * Telly - ShutDown

    New Features
        * Ability to resume / reuse assets from previous uploads
        * Improved watch folder movement during post-processing
        * Support for immediate corss-seeding to torrent clients
        * Support for communicating with torrent clients [ immediate-cross-seeding ]
            * Qbittorrent
            * Rutorrent
        * Migrated torrent client feature from v3.0 alpha version

    Underhood Changes
        * Refactored dupe check logic
        * Refactored screenshots and image upload logic
        * Add unit tests to existing code
        * Add unit tests to the cicd pipeline
        * Refactored cicd for better performance and faster builds
        * Introded pre-built base images for cicd improvements

    Bug Fixes
        * Issue#10: Prevent unnecessary folders from being added in movie uploads
        * Issue#12: 4K WEB-DLs video codec are named as HEVC instead of H.265
        * Issue#33: Dupe check error when dealing with DV HDR release
        * Issue#34: Cross-Seeding uploading torrents for failed uploads
        * Issue#35: HEVC codec being used for web releases
        * Issue#36: Broken screenshots after new UNIT3D update
<<<<<<< HEAD
        * Issue#38: Cross-Seeding bug fix
=======
        * Issue:38: Cross-seeding error with multiple trackers

<br>
>>>>>>> 8c6f6d74

## **2.0.6**
    New Trackers
        * Anthelion
        * ReelFlix

    New Features
        * Refactoring code in anticipation to v3.0 release
        * Improved dupe check with HDR Support
        * Improved dupe check with support for REPACKS and PROPER
        * Dynamic piece size calculation for mktorrent
        * Implemented a Skip Screenshots feature

    Bug Fixes
        * Issue#25: Unhashable list error when uploading tv shows
        * Issue#26: NBL dupe check issue
        * Issue#28: 720p contents being tagged as SD for UNIT3D trackers
        * Issue#30: Application crash while making TMDB API Call
        * Issue#31: Uploads to BIT-HDTV failing

<br>

## **2.0.5**
    New Trackers
        * SkipTheTrailers

    New Features
        * Support for default trackers
        * Ability to upload to all available trackers (USE WITH CAUTION)
        * Improved TMDB search results filtering

    Bug Fixes
        * Issue#19: Multiple episode naming bug fixed
        * Issue#20: Uploader crash when handling complete packs from tracker
        * Issue#23: IMDB Id cannot be obtained from TVMaze

<br>

## **2.0.4**

    New Trackers
        * BIT-HDTV
        * Nebulance

    New Image Hosts
        * Snappie

    New Features
        * Added new bugs to be fixed :p
        * Support for TVMaze and a database for TV Shows
        * Improved key translations and mapping for tracker specific jobs
        * Support for screenshots without thumbnail size limit
        * New Hybrid Mapping for tracker SkipTheCommercials
        * Added support for more streaming services

    Bug Fixes
        * Issue#9: Multiple dupe prompt being asked bug fixed
        * Issue#11: DTS-X audio codec naming error bug fixed
        * Issue#14: BHDTV <3 symbol missing bug fixed
        * Issue#15: HLG not detected from file name bug fixed

<br>

## **2.0.3**

    New Image Hosts
        * Imgur

    Bug Fixes
        * ptp image uploads not working bug fix

<br>

## **2.0.2**

    New Trackers
        * TorrentDB

    New Features
        * Support for custom messages / descriptions during upload
        * Support for custom upload signatures for regular uploaders

    Bug Fixes
        * SpeedApp screenshots missing bug fixed

<br>

## **2.0.1**

    New Trackers
        * SkipTheCommercials

    New Image Hosts
        * Imgfi

    Underhood changes
        * Improved batch processing
        * Refactor tracker acronyms and api keys to config file

<br>

## **2.0**

    New Trackers
        * SpeedApp
        * UHD-Heaven

    Underhood changes
        * Performance Optimizations
        * Platform based site tagging
        * Improved argument description and help
        * Dynamic media summary based on the extracted metadata
        * Frame accurate screenshots
        * Environment file key validations
        * Code refactor
        * Masking sensitive data in log file
        * Various steps added to reduce the coupling with UNIT3D codebase

    New Features
        * Hybrid category mapping [See Site-Templates Wiki]
        * Support for Blu-ray Full Disc uploads [fat image required]
        * Ability to choose playlist manually for full disk uploads
        * Improved BDInfo parsing
        * Extended BluRay regions list as configurable json
        * Debug mode for detailed analysis
        * Extended Scene Groups list as configurable json
        * Extended Streaming Services list as configurable json
        * Audio Codec list as configurable json
        * Extended audio codec list for full disk codecs
        * TSP internal uploads
        * Move dot torrents based on type after upload
        * Feature merges from XPBot
            * Improved dupe check
            * Improved screenshot upload process
            * Added support for ptpimg
            * Removed support for imgyukle

    Bug Fixes
        * No dupe message not being shown in certain cases
        * Invalid PA streaming service tagging
        * PQ10, HLG and WCG HDR Formats not being detected
        * TSP dupe check for web sourced contents

<br>

##  **1.1**
    New Trackers
        * DesiTorrents
    New Features
        * No spoiler screenshot feature
        * CICD pipeline optimizations
        * Default screenshots count changes
        * Strip text feature for torrent dupe checks
    Bug Fixes
        * Full season tv-show upload bug fix
        * Updated tag naming bug fix

<br>

##  **1.0.1**
    Bug Fixes
        * Updated naming conventions for HDR, Atmos Audio, and BluRay source

<br>

##  **1.0**
    New Features
        * Initial Release
        * Added docker images for aarch64 and armhf OS Architectures
        * CICD Pipeline Changes
        * Updated Templates
        * Support for Xbtit Platform with custom API
        * Screenshot thumbnail feature

<br>

# Wiki
### [Video usage examples](https://gitlab.com/NoobMaster669/gg-bot-upload-assistant/-/wikis/Usage:-Video-Examples)
### [Arguments and User Inputs](https://gitlab.com/NoobMaster669/gg-bot-upload-assistant/-/wikis/Arguments-and-User-Inputs)
### [Environment Configuration File (config.env breakdown)](https://gitlab.com/NoobMaster669/gg-bot-upload-assistant/-/wikis/Environment-Configuration-File)
### [/site_templates/*.json guide](https://gitlab.com/NoobMaster669/gg-bot-upload-assistant/-/wikis/Tracker-Templates)
### [Automatic re-uploading (autodl)](https://gitlab.com/NoobMaster669/gg-bot-upload-assistant/-/wikis/autodl-irssi-automatic-re-uploading)
### [Docker: Run Command Examples](https://gitlab.com/NoobMaster669/gg-bot-upload-assistant/-/wikis/Docker-Run-Command-Examples)
### [Docker: Noob Friendly Setup Guide](https://gitlab.com/NoobMaster669/gg-bot-upload-assistant/-/wikis/Noob-Friendly-Setup-Guide)

<br><|MERGE_RESOLUTION|>--- conflicted
+++ resolved
@@ -339,13 +339,9 @@
         * Issue#34: Cross-Seeding uploading torrents for failed uploads
         * Issue#35: HEVC codec being used for web releases
         * Issue#36: Broken screenshots after new UNIT3D update
-<<<<<<< HEAD
-        * Issue#38: Cross-Seeding bug fix
-=======
         * Issue:38: Cross-seeding error with multiple trackers
 
 <br>
->>>>>>> 8c6f6d74
 
 ## **2.0.6**
     New Trackers
