--- conflicted
+++ resolved
@@ -268,15 +268,9 @@
 
 # Change Log
 
-<<<<<<< HEAD
 ## **2.0.7**
     Removed Trackers
         * Telly - ShutDown
-=======
-## **2.0.7 | UNRELEASED | SUBJECTED TO CHANGE**
-    New Trackers
-        * None
->>>>>>> ad76bd6c
     
     New Features
         * Ability to resume / reuse assets from previous uploads
