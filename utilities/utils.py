--- conflicted
+++ resolved
@@ -273,13 +273,8 @@
 
     api_keys = json.load(open(api_keys_file_path))
     api_keys_dict = dict()
-<<<<<<< HEAD
-    for i in range (0, len(api_keys)):
-        api_keys_dict[api_keys[i]] = os.getenv(api_keys[i].upper(), "")
-=======
     for value in api_keys:
         api_keys_dict[value] = os.getenv(value.upper(), "")
->>>>>>> 8c6f6d74
 
     # Make sure the TMDB API is provided [Mandatory Property]
     try:
@@ -306,10 +301,6 @@
     # small sanity check
     if trackers is not None and len(trackers) < 1:
         trackers = None
-<<<<<<< HEAD
-
-=======
->>>>>>> 8c6f6d74
 
     tracker_list = all_trackers_list
     if all_trackers:  # user wants to upload to all the trackers possible
@@ -324,29 +315,17 @@
         tracker = str(tracker)
         if f"{tracker.lower()}_api_key" in api_keys_dict:
             # Make sure that an API key is set for that site
-<<<<<<< HEAD
-            if len(api_keys_dict[(tracker.lower()) + "_api_key"]) <= 1:
-                continue
-            if tracker.upper() not in upload_to_trackers : upload_to_trackers.append(tracker.upper())
-=======
             if len(api_keys_dict[f"{tracker.lower()}_api_key"]) <= 1:
                 continue
             if tracker.upper() not in upload_to_trackers:
                 upload_to_trackers.append(tracker.upper())
->>>>>>> 8c6f6d74
         else:
             logging.error(f"[Utils] We can't upload to '{tracker}' because that site is not supported")
 
     # Make sure that the user provides at least 1 valid tracker we can upload to
-<<<<<<< HEAD
-    # if len(upload_to_trackers) == 0 that means that the user either 
-    #   1. didn't provide any site at all, 
-    #   2. the site is not supported, or 
-=======
     # if len(upload_to_trackers) == 0 that means that the user either
     #   1. didn't provide any site at all,
     #   2. the site is not supported, or
->>>>>>> 8c6f6d74
     #   3. the API key isn't provided
     if len(upload_to_trackers) < 1:
         logging.exception("[Utils] No valid trackers specified for upload destination (e.g. BHD, BLU, ACM)")
@@ -408,30 +387,11 @@
         else:
             save_path = torrent_info["client_path"].replace(f'/{torrent_info["raw_file_name"]}', '')
 
-<<<<<<< HEAD
-        """
-        for file in glob.glob(f"{working_folder}/temp_upload/cf831e08aa0008bb6046e40bad7dca96d9ddf3e6ac3cfb6a5a465460ba2636de" + r"/*.torrent"):
-            if file.replace(f"{working_folder}/temp_upload/cf831e08aa0008bb6046e40bad7dca96d9ddf3e6ac3cfb6a5a465460ba2636de/","").startswith("TDB-"):
-                print(f"TorrentDB :: {file}")
-            else:
-                print(f"TheScenePlace :: {file}")
-
-        """
-=======
->>>>>>> 8c6f6d74
         # getting the proper .torrent file for the provided tracker
         torrent_file = None
         for file in glob.glob(f"{working_folder}/temp_upload/{torrent_info['working_folder']}" + r"/*.torrent"):
             if f"/{tracker}-" in file:
                 torrent_file = file
-<<<<<<< HEAD
-        
-        if torrent_file is not None:
-            res = torrent_client.upload_torrent(
-                torrent=torrent_file, 
-                save_path=save_path, 
-                use_auto_torrent_management=False, 
-=======
                 console.print(f"Identified .torrent file \t'{file}' for tracker as '{tracker}'")
                 logging.info(f"[Utils] Identified .torrent file '{file}' for tracker '{tracker}'")
 
@@ -440,21 +400,13 @@
                 torrent=torrent_file,
                 save_path=save_path,
                 use_auto_torrent_management=False,
->>>>>>> 8c6f6d74
                 is_skip_checking=True
             )
         else:
             logging.error(f"[Utils] Could not identify the .torrent file for tracker '{tracker}'")
-<<<<<<< HEAD
-            console.print(f"⚠️ ☠️ ⚠️ [bold red]Could not identify the .torrent file for tracker [green]{tracker}[/green]." + 
-                " [/bold red] Please seed this tracker's torrent manually. ⚠️ ☠️ ⚠️")
-            res = None
-
-=======
             console.print(f"⚠️ ☠️ ⚠️ [bold red]Could not identify the .torrent file for tracker [green]{tracker}[/green]." +
                           " [/bold red] Please seed this tracker's torrent manually. ⚠️ ☠️ ⚠️")
             res = None
->>>>>>> 8c6f6d74
         return res if res is not None else True
     return False
 
@@ -519,11 +471,8 @@
 
 
 def get_torrent_client_if_needed():
-<<<<<<< HEAD
-=======
     logging.debug(f"[Utils] enable_post_processing {os.getenv('enable_post_processing', False)}")
     logging.debug(f"[Utils] post_processing_mode {os.getenv('post_processing_mode', False)}")
->>>>>>> 8c6f6d74
     if bool(os.getenv("enable_post_processing", False)) == True and os.getenv("post_processing_mode", "") == "CROSS_SEED":
         # getting an instance of the torrent client factory
         torrent_client_factory = TorrentClientFactory()
@@ -541,11 +490,6 @@
     # After we finish uploading, we can add all the dot torrent files to a torrent client to start seeding immediately.
     # This post processing step can be enabled or disabled based on the users configuration
     if bool(os.getenv("enable_post_processing", False)):
-<<<<<<< HEAD
-        
-=======
-
->>>>>>> 8c6f6d74
         # When running in a bare meta, there is a chance for the user to provide relative paths.
         """ data/movie_name/movie.mkv """
         # the way to identify a relative path is to check whether the `upload_media` starts with a `/`
