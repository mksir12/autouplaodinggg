# GG Bot Upload Assistant
# Copyright (C) 2022  Noob Master669
#
# This program is free software: you can redistribute it and/or modify
# it under the terms of the GNU Affero General Public License as published
# by the Free Software Foundation, either version 3 of the License, or
# (at your option) any later version.
#
# This program is distributed in the hope that it will be useful,
# but WITHOUT ANY WARRANTY; without even the implied warranty of
# MERCHANTABILITY or FITNESS FOR A PARTICULAR PURPOSE.  See the
# GNU Affero General Public License for more details.
#
# You should have received a copy of the GNU Affero General Public License
# along with this program.  If not, see <https://www.gnu.org/licenses/>.

import json
import logging
import re
import sys
from pathlib import Path

import requests
import urllib3
from rich.console import Console
from rich.prompt import Prompt

console = Console()


def miscellaneous_perform_scene_group_capitalization(
    scene_groups_path, torrent_info
):
    # suppressing https verify false error
    urllib3.disable_warnings(urllib3.exceptions.InsecureRequestWarning)

    # Scene releases after they unrared are all lowercase (usually) so we fix the torrent title here (Never rename
    # the actual file) new groups can be added in the `scene_groups.json`
    scene_group_capitalization = json.load(open(scene_groups_path))
    release_group = torrent_info["release_group"]

    # compare the release group we extracted to the groups in the dict above ^^
    if str(release_group).lower() in scene_group_capitalization.keys():
        # replace the "release_group" with the dict value we have.
        # Also save the fact that this is a scene group for later (we can add a 'scene' tag later to BHD)
        return "true", scene_group_capitalization[str(release_group).lower()]

    # if we don't have this particular group not stored in the metadata, we can check whether the release is scene using pre.corroupt-net and srrdb api
    raw_file_name = torrent_info["raw_file_name"]
    if "raw_video_file" not in torrent_info:
        # user wants to upload a single file, we need to get scene release name from `raw_file_name` after removing the file format
        idx_dots = [idx for idx, x in enumerate(raw_file_name) if x == "."]
        raw_file_name = raw_file_name[: max(idx_dots)]

    # searching in pre.corrupt-net.org to check whether it's a scene release or not.
    logging.info(
        "[MiscellaneousUtils] Checking for scene release in 'pre.corrupt-net'"
    )
    try:
        precorrupt_response = requests.get(
            f"https://pre.corrupt-net.org/search.php?search={raw_file_name}",
            headers={"Accept-Language": "en-US,en;q=0.8"},
            verify=False,
<<<<<<< HEAD
            timeout=5,
=======
            timeout=5
>>>>>>> 65ec18bb
        ).text
    except Exception as ex:
        logging.fatal(
            f"[MiscellaneousUtils] Error from pre corroupt db.", exc_info=ex
        )
        precorrupt_response = f"Nothing found for: {raw_file_name}"

    logging.debug(
        f"[MiscellaneousUtils] pre.corrupt-net response: {precorrupt_response} "
    )
    if (
        not precorrupt_response
        or precorrupt_response == ""
        or f"Nothing found for: {raw_file_name.replace('+', ' ')}"
        in precorrupt_response
    ):
        # no results found in pre.corrupt-net.org. We can check srrdb api also just to be sure.
        logging.info(
            "[MiscellaneousUtils] Could not match upload to a scene release in 'pre.corroupt-net'"
        )
        logging.info(
            "[MiscellaneousUtils] Checking for scene release in 'srrdb'"
        )

        try:
            srrdb_response = requests.get(
                f"https://api.srrdb.com/v1/search/r:{raw_file_name}"
            ).json()
        except Exception as ex:
            logging.fatal(
                f"[MiscellaneousUtils] Error from srrdb.", exc_info=ex
            )
            srrdb_response = {}

        logging.debug(f"[MiscellaneousUtils] Srrdb Response: {srrdb_response}")

        if (
            "results" not in srrdb_response
            or len(srrdb_response["results"]) < 1
        ):
            logging.info(
                "[MiscellaneousUtils] Could not match upload to a scene release in 'srrdb'"
            )
            return "false", release_group
        else:
            # TODO: is it possible to do scene group capitalization here?
            logging.info(
                "[MiscellaneousUtils] This release has been matched to a scene release in 'srrdb'"
            )
            # TODO: call https://api.srrdb.com/v1/imdb/{release_name} api to check and vverify the imdb id
            return "true", release_group
    else:
        # TODO: is it possible to do scene group capitalization here?
        logging.info(
            "[MiscellaneousUtils] This release has been matched to a scene release in 'pre.corroupt-net'"
        )
        return "true", release_group


def miscellaneous_identify_bluray_edition(upload_media):
    # use regex (sourced and slightly modified from official radarr repo) to find torrent editions (Extended,
    # Criterion, Theatrical, etc) https://github.com/Radarr/Radarr/blob/5799b3dc4724dcc6f5f016e8ce4f57cc1939682b/src
    # /NzbDrone.Core/Parser/Parser.cs#L21
    try:
        torrent_editions = re.search(
            r"((Recut.|Extended.|Ultimate.|Criterion.|International.)?("
            r"Director.?s|Collector.?s|Theatrical|Ultimate|Final|Criterion|International(?=(.("
            r"Cut|Edition|Version|Collection)))|Extended|Rogue|Special|Despecialized|\d{2,3}(th)?.Anniversary)(.("
            r"Cut|Edition|Version|Collection))?(.("
            r"Extended|Uncensored|Remastered|Unrated|Uncut|IMAX|FANRES|Fan.?Edit))?|("
            r"Uncensored|Remastered|Unrated|Uncut|IMAX|Fan.?Edit|FANRES|Edition|Restored|(234)in1))",
            upload_media,
        )
        logging.info(
            f"[MiscellaneousUtils] extracted '{str(torrent_editions.group()).replace('.', ' ')}' as the 'edition' for "
            f"the final torrent name "
        )
        return str(torrent_editions.group()).replace(".", " ")
    except AttributeError:
        logging.error(
            "[MiscellaneousUtils] No custom 'edition' found for this torrent"
        )
    return None


def miscellaneous_identify_bluray_disc_type(
    screen_size, upload_media, test_size=None
):
    # This is just based on resolution & size so we just match that info up to the key we create below
    possible_types = [25, 50, 66, 100]
    bluray_prefix = "uhd" if screen_size == "2160p" else "bd"
    if test_size is not None:
        total_size = test_size
    else:
        total_size = sum(
            f.stat().st_size
            for f in Path(upload_media).glob("**/*")
            if f.is_file()
        )

    for possible_type in possible_types:
        if total_size < int(possible_type * 1000000000):
            return str(f"{bluray_prefix}_{possible_type}")
    return None


def miscellaneous_identify_repacks(raw_file_name):
    match_repack = re.search(
        r"RERIP|PROPER2|PROPER3|PROPER4|PROPER|REPACK2|REPACK3|REPACK4|REPACK",
        raw_file_name,
        re.IGNORECASE,
    )
    if match_repack is not None:
        logging.info(
            f'[MiscellaneousUtils] Used Regex to extract: "{match_repack.group()}" from the filename'
        )
        return match_repack.group()
    return None


def miscellaneous_identify_web_streaming_source(
    streaming_services,
    streaming_services_reverse,
    raw_file_name,
    guess_it_result,
):
    """
    First priority is given to guessit
    If guessit can get the `streaming_service`, then we'll use that
    Otherwise regex is used to detect the streaming service
    """
    # reading stream sources param json.
    # You can add more streaming platforms to the json file.
    # The value of the json keys will be used to create the torrent file name.
    # the keys are used to match the output from guessit
    streaming_sources = json.load(open(streaming_services))
    web_source = guess_it_result.get("streaming_service", "")
    web_source_name = None

    if isinstance(web_source, list):
        logging.info(
            f"[MiscellaneousUtils] GuessIt identified multiple streaming services [{web_source}]. Proceeding with the first in the list."
        )
        web_source = web_source[0]
    web_source = streaming_sources.get(web_source)

    if web_source is None:
        source_regex = (
            r"[\.|\ ](" + "|".join(streaming_sources.keys()) + r")[\.|\ ]"
        )
        match_web_source = re.search(source_regex, raw_file_name.upper())
        if match_web_source is not None:
            logging.info(
                f'[MiscellaneousUtils] Used Regex to extract the WEB Source: {match_web_source.group().replace(".", "").strip()}'
            )
            web_source = match_web_source.group().replace(".", "").strip()
            # mapping the regex extracted web to its intended abbreviation
            web_source = streaming_sources[web_source]
        else:
            logging.error(
                "[MiscellaneousUtils] Not able to extract the web source information from REGEX and GUESSIT"
            )
    else:
        logging.info(
            f"[MiscellaneousUtils] Used guessit to extract the WEB Source: {web_source}"
        )

    if web_source is not None:
        # if we have got a value for the web_source, let's also identify its full name
        streaming_sources_reverse = json.load(open(streaming_services_reverse))
        web_source_name = streaming_sources_reverse.get(web_source)

    return web_source, web_source_name


def miscellaneous_identify_source_type(raw_file_name, auto_mode, source):
    logging.debug(
        "[MiscellaneousUtils] Source type is not available. Trying to identify source type"
    )
    match_source = re.search(
        r"(?P<bluray_remux>(.*blu(.ray|ray).*remux.*)|(.*remux.*blu(.ray|ray)))|"
        r"(?P<bluray_disc>.*blu(.ray|ray)((?!x(264|265)|h.(265|264)|H.(265|264)|H(265|264)).)*$)|"
        r"(?P<webrip>.*web(.rip|rip).*)|"
        r"(?P<webdl>.*web(.dl|dl|).*)|"
        r"(?P<bluray_encode>.*blu(.ray|ray).*|x(264|265)|h.(265|264)|H.(265|264)|H(265|264)|x.(265|264))|"
        r"(?P<dvd>HD(.DVD|DVD)|.*DVD.*)|"
        r"(?P<hdtv>.*HDTV.*)",
        raw_file_name,
        re.IGNORECASE,
    )
    return_source_type = None
    if match_source is not None:
        for source_type in [
            "bluray_disc",
            "bluray_remux",
            "bluray_encode",
            "webdl",
            "webrip",
            "dvd",
            "hdtv",
        ]:
            if match_source.group(source_type) is not None:
                return_source_type = source_type

    # Well firstly if we got this far with auto_mode enabled that means we've somehow figured out the 'parent' source but now can't figure out its 'final form'
    # If auto_mode is disabled we can prompt the user
    elif not auto_mode:
        # Yeah yeah this is just copy/pasted from the original user_input source code, it works though ;)
        basic_source_to_source_type_dict = {
            # this dict is used to associate a 'parent' source with one if its possible final forms
            "bluray": ["disc", "remux", "encode"],
            "web": ["rip", "dl"],
            "hdtv": "hdtv",
            "dvd": ["disc", "remux", "rip"],
            "pdtv": "pdtv",
            "sdtv": "sdtv",
        }
        # Since we already know the 'parent source' from an earlier function we don't need to prompt the user for it twice
        if str(
            source
        ).lower() in basic_source_to_source_type_dict and isinstance(
            basic_source_to_source_type_dict[str(source).lower()], list
        ):
            console.print(
                "\nError: Unable to detect this medias 'format'", style="red"
            )
            console.print(
                f"\nWe've successfully detected the 'parent source': [bold]{source}[/bold] but are unable to detect its 'final form'",
                highlight=False,
            )
            logging.error(
                f"[MiscellaneousUtils] We've successfully detected the 'parent source': [bold]{source}[/bold] but are unable to detect its 'final form'"
            )

            # Now prompt the user
            specific_source_type = Prompt.ask(
                f"\nNow select one of the following 'formats' for [green]'{source}'[/green]: ",
                choices=basic_source_to_source_type_dict[source],
            )
            # The user is given a list of options that are specific to the parent source they choose earlier (e.g.  bluray --> disc, remux, encode )
            return_source_type = f"{source}_{specific_source_type}"
        else:
            # Right now only HDTV doesn't have any 'specific' variation so this will only run if HDTV is the source
            return_source_type = f"{source}"

    # Well this sucks, we got pretty far this time but since 'auto_mode=true' we can't prompt the user & it probably isn't a great idea to start making assumptions about a media files source,
    # that seems like a good way to get a warning/ban so instead we'll just quit here and let the user know why
    else:
        logging.critical(
            "[MiscellaneousUtils] auto_mode is enabled (no user input) & we can not auto extract the 'source_type'"
        )
        # let the user know the error/issue
        console.print(
            "\nCritical error when trying to extract: 'source_type' (more specific version of 'source', think bluray_remux & just bluray) ",
            style="red bold",
        )
        console.print("Quitting now..")
        # and finally exit since this will affect all trackers we try and upload to, so it makes no sense to try the next tracker
        sys.exit()
    logging.debug(
        f"[MiscellaneousUtils] Source type identified as '{return_source_type}'"
    )
    return return_source_type


def fill_dual_multi_and_commentary(original_language, audio_tracks):
    chinese_variants = ["zh", "cn", "cmn"]
    norwegian_variants = ["no", "nb"]
    commentary = False
    dualaudio, multiaudio = "", ""
    audio_lang_code = set()

    # the below flags indicate whether english tracker and original language tracks are present
    english, original = False, False
    for audio_track in audio_tracks:
        audio_language = audio_track.language

        # checking for commentary tracks
        if "commentary" in (
            audio_track.title.lower() if audio_track.title is not None else ""
        ):
            commentary = True
        else:  # we are not bothered about the commentary language
            audio_lang_code.add(audio_language)

        if original_language != "en" and original_language != "":
            # check for english
            if (
                not english
                and audio_language == "en"
                and "commentary"
                not in (
                    audio_track.title.lower()
                    if audio_track.title is not None
                    else ""
                )
            ):
                english = True

            # check for original
            if not original:
                if (
                    audio_language == original_language
                    and "commentary"
                    not in (
                        audio_track.title.lower()
                        if audio_track.title is not None
                        else ""
                    )
                ):
                    original = True

                # catching chinese and norwegian variants
                if (
                    audio_language in chinese_variants
                    and original_language in chinese_variants
                ):
                    original = True
                elif (
                    audio_language in norwegian_variants
                    and original_language in norwegian_variants
                ):
                    original = True

    if english and original:
        # TODO: what about TrueHD tracks with a compatibility track??
        expected_tracks = 3 if commentary else 2
        if len(audio_tracks) == expected_tracks:  # if there are
            dualaudio = "Dual-Audio"
        else:
            multiaudio = "Multi"

    # for multi audio tag, multiple tracks needs to be present and they should be of different language
    # also if there are only two tracks and one of which is english, then we can treat it as Dual-Audio
    if (
        len(dualaudio) == 0
        and len(audio_lang_code) > 1
        and len(audio_tracks) > 1
    ):
        multiaudio = "Multi"

    return dualaudio, multiaudio, commentary


def detect_anamorphic_video_and_pixel_ratio(video_track):
    pixel_aspect_ratio = 1.000
    try:
        pixel_aspect_ratio = float(
            f"{float(video_track.pixel_aspect_ratio):.3f}"
        )
    except ValueError:
        logging.error(
            "[MiscellaneousUtils] Failed to get proper pixel aspect ratio for detcting anamorphic video"
        )
        logging.info(
            f"[MiscellaneousUtils] Pixel aspect ratio from mediainfo: {video_track.pixel_aspect_ratio}"
        )
        logging.info(
            "[MiscellaneousUtils] Assuming non anamorphic video and proceeding with upload..."
        )

    anamorphic_video = pixel_aspect_ratio != 1.000
    logging.info(
        f"[MiscellaneousUtils] Anamorphic Video :: '{anamorphic_video}' <==> Pixel Aspect Ratio :: '{pixel_aspect_ratio}'"
    )
    return anamorphic_video, pixel_aspect_ratio<|MERGE_RESOLUTION|>--- conflicted
+++ resolved
@@ -61,11 +61,7 @@
             f"https://pre.corrupt-net.org/search.php?search={raw_file_name}",
             headers={"Accept-Language": "en-US,en;q=0.8"},
             verify=False,
-<<<<<<< HEAD
-            timeout=5,
-=======
             timeout=5
->>>>>>> 65ec18bb
         ).text
     except Exception as ex:
         logging.fatal(
